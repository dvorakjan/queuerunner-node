--- conflicted
+++ resolved
@@ -47,11 +47,7 @@
 
     // load planned jobs and move them one by one to immediate
     self.db.collection('planned').find().toArray(function (err, docs) {
-<<<<<<< HEAD
-        if (typeof docs !== 'undefined' && docs.length > 0) {
-=======
-        if (docs && docs.length > 0) {
->>>>>>> 3d5fc005
+        if (typeof docs !== 'undefined' && docs && docs.length > 0) {
             var someDueJob = false;
             docs.forEach(function (doc) {
                 var job = new Job(self);
